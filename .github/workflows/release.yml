name: Release

on:
  push:
    branches:
      - main
      - fast

jobs:
  windows-release-build:
    name: Windows Latest Build
    runs-on: windows-latest
    steps:
      - name: Check-out repository
        uses: actions/checkout@v4

      - name: Setup Python
        uses: actions/setup-python@v5
        with:
          python-version: '3.12.6'
          cache: 'pip'

      - name: Install Dependencies
        run: pip install -r requirements.txt

      - name: Run Test
        run: python TONSign_Classic_or_Special_yky.py

      # Build python script into a stand-alone exe
      - name: Build Executable
        uses: Nuitka/Nuitka-Action@main
        with:
          nuitka-version: main
          script-name: TONSign_Classic_or_Special_yky.py
          standalone: true

      - name: Copy Language Folder
        run: Copy-Item -Path "Language" -Destination "build/TONSign_Classic_or_Special_yky.dist" -Recurse

      - name: Copy Link Files
        run: Copy-Item -Path "*.lnk" -Destination "build/TONSign_Classic_or_Special_yky.dist"

      - name: Create Archive
        uses: thedoctor0/zip-release@0.7.6
        with:
          type: 'zip'
          filename: 'TONSign-Classic-or-Special-yky.zip'
          exclusions: '*.git* /*node_modules/* .editorconfig'
          directory: build/TONSign_Classic_or_Special_yky.dist

      - name: Upload Build Artifact
        uses: actions/upload-artifact@v4
        with:
          name: release-windows
          path: build/TONSign_Classic_or_Special_yky.dist/TONSign-Classic-or-Special-yky.zip

  asset-packaging:
    name: Asset Packaging
    runs-on: ubuntu-latest
    steps:
      - name: Check-out Repository
        uses: actions/checkout@v4

      - name: Create Archive
        uses: thedoctor0/zip-release@0.7.6
        with:
          type: 'zip'
          filename: 'TONSignAsset.zip'
          exclusions: '*.git* /*node_modules/* .editorconfig *.idea* *.github* *.vscode* /*Exe/* /*Language/* /*Screenshot/* .gitignore LICENSE *.md *.txt *.code-workspace *.py *.lnk'

      - name: Upload Build Artifact
        uses: actions/upload-artifact@v4
        with:
          name: release-asset
          path: TONSignAsset.zip
  
  deploy:
    name: Create Release
    needs: [ windows-release-build, asset-packaging ]
    runs-on: ubuntu-latest
    steps:
      - name: Download Build Artifacts
        uses: actions/download-artifact@v4

      - name: Bump version and push tag
        id: tag_version
        uses: mathieudutour/github-tag-action@v6.2
        with:
          github_token: ${{ secrets.GITHUB_TOKEN }}
          pre_release_branches: "fast"
<<<<<<< HEAD
          default_prerelease_bump: "preminor"
          default_bump: "minor"
          append_to_pre_release_tag: "fast"
=======
#          default_prerelease_bump: "preminor"
#          default_bump: "minor"
#          append_to_pre_release_tag: "fast"
>>>>>>> 4286a3ad

      - name: Create Release
        uses: ncipollo/release-action@v1
        with:
          artifacts: "release-windows/TONSign-Classic-or-Special-yky.zip,release-asset/TONSignAsset.zip"
          token: ${{ secrets.GITHUB_TOKEN }}
          tag: ${{ steps.tag_version.outputs.new_tag }}
          name: Release ${{ steps.tag_version.outputs.new_tag }}
          body: ${{ steps.tag_version.outputs.changelog }}
#          generateReleaseNotes: true<|MERGE_RESOLUTION|>--- conflicted
+++ resolved
@@ -88,15 +88,9 @@
         with:
           github_token: ${{ secrets.GITHUB_TOKEN }}
           pre_release_branches: "fast"
-<<<<<<< HEAD
-          default_prerelease_bump: "preminor"
-          default_bump: "minor"
-          append_to_pre_release_tag: "fast"
-=======
 #          default_prerelease_bump: "preminor"
 #          default_bump: "minor"
 #          append_to_pre_release_tag: "fast"
->>>>>>> 4286a3ad
 
       - name: Create Release
         uses: ncipollo/release-action@v1
